--- conflicted
+++ resolved
@@ -31,10 +31,7 @@
     SubscribeMessagePayload,
 )
 from strawberry.types import ExecutionResult
-<<<<<<< HEAD
-=======
 from strawberry.types.execution import PreExecutionError
->>>>>>> 56172dc6
 from strawberry.types.graphql import OperationType
 from strawberry.types.unset import UNSET
 from strawberry.utils.debug import pretty_print_graphql_operation
@@ -244,48 +241,6 @@
                 message.payload.variables,
             )
 
-<<<<<<< HEAD
-        # The method to start the operation.  Will be called on worker
-        # thread and so may contain long running async calls without
-        # blocking the main websocket handler.
-        async def start_operation() -> Union[AsyncGenerator[Any, None], Any]:
-            # there is some type mismatch here which we need to gloss over with
-            # the use of Any.
-            # subscribe() returns
-            # Union[AsyncIterator[graphql.ExecutionResult], graphql.ExecutionResult]:
-            # whereas execute() returns strawberry.types.ExecutionResult.
-            # These execution result types are similar, but not the same.
-
-            context = await self.get_context()
-            if isinstance(context, dict):
-                context["connection_params"] = self.connection_params
-            root_value = await self.get_root_value()
-
-            if operation_type == OperationType.SUBSCRIPTION:
-                return await self.schema.subscribe(
-                    query=message.payload.query,
-                    variable_values=message.payload.variables,
-                    operation_name=message.payload.operationName,
-                    context_value=context,
-                    root_value=root_value,
-                )
-            else:
-                # single results behave similarly to subscriptions,
-                # return either a ExecutionResult or an AsyncGenerator
-                result = await self.schema.execute(
-                    query=message.payload.query,
-                    variable_values=message.payload.variables,
-                    context_value=context,
-                    root_value=root_value,
-                    operation_name=message.payload.operationName,
-                )
-                # Note: result may be SubscriptionExecutionResult or ExecutionResult
-                # now, but we don't support the former properly yet, hence the "ignore" below.
-
-                # Both validation and execution errors are handled the same way.
-                if isinstance(result, ExecutionResult) and result.errors:
-                    return result
-=======
         if isinstance(self.context, dict):
             self.context["connection_params"] = self.connection_params
         elif hasattr(self.context, "connection_params"):
@@ -310,38 +265,16 @@
                 root_value=self.root_value,
                 operation_name=message.payload.operationName,
             )
->>>>>>> 56172dc6
 
                 # create AsyncGenerator returning a single result
                 async def single_result() -> AsyncIterator[ExecutionResult]:
                     yield result  # type: ignore
 
-<<<<<<< HEAD
-                return single_result()
-
-=======
->>>>>>> 56172dc6
         # Create task to handle this subscription, reserve the operation ID
         operation = Operation(self, message.id, operation_type, start_operation)
         operation.task = asyncio.create_task(self.operation_task(operation))
         self.operations[message.id] = operation
 
-<<<<<<< HEAD
-    async def operation_task(self, operation: Operation) -> None:
-        """The operation task's top level method.
-
-        Cleans-up and de-registers the operation once it is done.
-        """
-        task = asyncio.current_task()
-        assert task is not None  # for type checkers
-        try:
-            await self.handle_operation(operation)
-        except asyncio.CancelledError:
-            raise
-        except Exception as error:
-            # Log any unhandled exceptions in the operation task
-            await self.handle_task_exception(error)
-=======
     async def operation_task(
         self,
         result_source: Awaitable[ExecutionResult] | Awaitable[SubscriptionResult],
@@ -368,7 +301,6 @@
         except BaseException as e:  # pragma: no cover
             self.operations.pop(operation.id, None)
             raise
->>>>>>> 56172dc6
         finally:
             # Clenaup.  Remove the operation from the list of active operations
             if operation.id in self.operations:
@@ -377,52 +309,6 @@
             # Add this task to a list to be reaped later
             self.completed_tasks.append(task)
 
-<<<<<<< HEAD
-    async def handle_operation(
-        self,
-        operation: Operation,
-    ) -> None:
-        try:
-            result_source = await operation.start_operation()
-            # result_source is an ExcutionResult-like object or an AsyncGenerator
-            # Handle validation errors.  Cannot check type directly.
-            if hasattr(result_source, "errors"):
-                assert result_source.errors
-                payload = [err.formatted for err in result_source.errors]
-                await operation.send_message(
-                    ErrorMessage(id=operation.id, payload=payload)
-                )
-                if operation.operation_type == OperationType.SUBSCRIPTION:
-                    self.schema.process_errors(result_source.errors)
-                return
-
-            try:
-                async for result in result_source:
-                    next_payload = {"data": result.data}
-                    if result.errors:
-                        self.schema.process_errors(result.errors)
-                        next_payload["errors"] = [
-                            err.formatted for err in result.errors
-                        ]
-                    next_message = NextMessage(id=operation.id, payload=next_payload)
-                    await operation.send_message(next_message)
-                await operation.send_message(CompleteMessage(id=operation.id))
-            finally:
-                # Close the AsyncGenerator in case of errors or cancellation
-                await result_source.aclose()
-
-        except Exception as error:
-            # GraphQLErrors are handled by graphql-core and included in the
-            # ExecutionResult
-            error = GraphQLError(str(error), original_error=error)
-            error_payload = [error.formatted]
-            error_message = ErrorMessage(id=operation.id, payload=error_payload)
-            await operation.send_message(error_message)
-            self.schema.process_errors([error])
-            return
-
-=======
->>>>>>> 56172dc6
     def forget_id(self, id: str) -> None:
         # de-register the operation id making it immediately available
         # for re-use
