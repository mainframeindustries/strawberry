import pytest_asyncio

from strawberry.aiohttp.test.client import GraphQLTestClient
from tests.aiohttp.app import create_app


@pytest_asyncio.fixture
async def aiohttp_app_client(event_loop, aiohttp_client):
    app = create_app(graphiql=True)
<<<<<<< HEAD
    loop.set_debug(True)
    return loop.run_until_complete(aiohttp_client(app))


@pytest.fixture
def graphql_client(aiohttp_app_client):
    yield GraphQLTestClient(aiohttp_app_client)
=======
    event_loop.set_debug(True)
    return await aiohttp_client(app)
>>>>>>> f6996bc6
<|MERGE_RESOLUTION|>--- conflicted
+++ resolved
@@ -1,3 +1,5 @@
+import pytest
+
 import pytest_asyncio
 
 from strawberry.aiohttp.test.client import GraphQLTestClient
@@ -7,15 +9,10 @@
 @pytest_asyncio.fixture
 async def aiohttp_app_client(event_loop, aiohttp_client):
     app = create_app(graphiql=True)
-<<<<<<< HEAD
-    loop.set_debug(True)
-    return loop.run_until_complete(aiohttp_client(app))
+    event_loop.set_debug(True)
+    return await aiohttp_client(app)
 
 
 @pytest.fixture
 def graphql_client(aiohttp_app_client):
-    yield GraphQLTestClient(aiohttp_app_client)
-=======
-    event_loop.set_debug(True)
-    return await aiohttp_client(app)
->>>>>>> f6996bc6
+    yield GraphQLTestClient(aiohttp_app_client)