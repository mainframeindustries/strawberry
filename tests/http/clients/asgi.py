--- conflicted
+++ resolved
@@ -31,9 +31,6 @@
 )
 
 
-<<<<<<< HEAD
-class GraphQLView(WebsocketsMixin, BaseGraphQLView):
-=======
 class DebuggableGraphQLTransportWSHandler(
     DebuggableGraphQLTransportWSMixin, GraphQLTransportWSHandler
 ):
@@ -44,8 +41,7 @@
     pass
 
 
-class GraphQLView(BaseGraphQLView):
->>>>>>> 879edd56
+class GraphQLView(WebsocketsMixin, BaseGraphQLView):
     result_override: ResultOverrideFunction = None
     graphql_transport_ws_handler_class = DebuggableGraphQLTransportWSHandler
     graphql_ws_handler_class = DebuggableGraphQLWSHandler
