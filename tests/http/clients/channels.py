from __future__ import annotations

import contextlib
import json as json_module
from io import BytesIO
from typing import Any, AsyncGenerator, Dict, List, Optional
from typing_extensions import Literal

from urllib3 import encode_multipart_formdata

from channels.testing import HttpCommunicator, WebsocketCommunicator
from strawberry.channels import (
    GraphQLHTTPConsumer,
    GraphQLWSConsumer,
    SyncGraphQLHTTPConsumer,
)
from strawberry.channels.handlers.base import ChannelsConsumer
from strawberry.http import GraphQLHTTPResponse
from strawberry.http.ides import GraphQL_IDE
from strawberry.http.typevars import Context, RootValue
from tests.views.schema import Query, schema

from ..context import get_context, get_context_async
from .base import (
    JSON,
    DebuggableGraphQLTransportWSHandler,
    DebuggableGraphQLWSHandler,
    HttpClient,
    Message,
    Response,
    ResultOverrideFunction,
    WebSocketClient,
)


def generate_get_path(
    path, query: str, variables: Optional[Dict[str, Any]] = None
) -> str:
    body: Dict[str, Any] = {"query": query}
    if variables is not None:
        body["variables"] = json_module.dumps(variables)

    parts = [f"{k}={v}" for k, v in body.items()]
    return f"{path}?{'&'.join(parts)}"


def create_multipart_request_body(
    body: Dict[str, object], files: Dict[str, BytesIO]
) -> tuple[list[tuple[str, str]], bytes]:
    fields = {
        "operations": body["operations"],
        "map": body["map"],
    }

    for filename, data in files.items():
        fields[filename] = (filename, data.read().decode(), "text/plain")

    request_body, content_type_header = encode_multipart_formdata(fields)

    headers = [
        ("Content-Type", content_type_header),
        ("Content-Length", f"{len(request_body)}"),
    ]

    return headers, request_body


<<<<<<< HEAD
class DebuggableGraphQLTransportWSConsumer(GraphQLWSConsumer):
    def get_tasks(self) -> List[Any]:
        if hasattr(self._handler, "operations"):
            return [op.task for op in self._handler.operations.values()]
        else:
            return list(self._handler.tasks.values())

    async def get_context(self, *args: str, **kwargs: Any) -> object:
        context = await super().get_context(*args, **kwargs)
        context["ws"] = self._handler._ws
        context["get_tasks"] = self.get_tasks
        context["connectionInitTimeoutTask"] = getattr(
            self._handler, "connection_init_timeout_task", None
        )
        for key, val in (await get_context_async({})).items():
            context[key] = val
        return context


=======
>>>>>>> 56172dc6
class DebuggableGraphQLHTTPConsumer(GraphQLHTTPConsumer):
    result_override: ResultOverrideFunction = None

    def __init__(self, *args: Any, **kwargs: Any):
        self.result_override = kwargs.pop("result_override")
        super().__init__(*args, **kwargs)

    async def get_root_value(self, request: ChannelsConsumer) -> Optional[RootValue]:
        return Query()

    async def get_context(self, request: ChannelsConsumer, response: Any) -> Context:
        context = await super().get_context(request, response)

        return await get_context_async(context)

    async def process_result(
        self, request: ChannelsConsumer, result: Any
    ) -> GraphQLHTTPResponse:
        if self.result_override:
            return self.result_override(result)

        return await super().process_result(request, result)


class DebuggableSyncGraphQLHTTPConsumer(SyncGraphQLHTTPConsumer):
    result_override: ResultOverrideFunction = None

    def __init__(self, *args: Any, **kwargs: Any):
        self.result_override = kwargs.pop("result_override")
        super().__init__(*args, **kwargs)

    def get_root_value(self, request: ChannelsConsumer) -> Optional[RootValue]:
        return Query()

    def get_context(self, request: ChannelsConsumer, response: Any) -> Context:
        context = super().get_context(request, response)

        return get_context(context)

    def process_result(
        self, request: ChannelsConsumer, result: Any
    ) -> GraphQLHTTPResponse:
        if self.result_override:
            return self.result_override(result)

        return super().process_result(request, result)


class DebuggableGraphQLWSConsumer(GraphQLWSConsumer):
    graphql_transport_ws_handler_class = DebuggableGraphQLTransportWSHandler
    graphql_ws_handler_class = DebuggableGraphQLWSHandler

    async def get_context(self, request, response):
        context = await super().get_context(request, response)

        return get_context(context)


class ChannelsHttpClient(HttpClient):
    """A client to test websockets over channels."""

    def __init__(
        self,
        graphiql: Optional[bool] = None,
        graphql_ide: Optional[GraphQL_IDE] = "graphiql",
        allow_queries_via_get: bool = True,
        result_override: ResultOverrideFunction = None,
        multipart_uploads_enabled: bool = False,
    ):
        self.ws_app = DebuggableGraphQLWSConsumer.as_asgi(
            schema=schema,
            keep_alive=False,
        )

        self.http_app = DebuggableGraphQLHTTPConsumer.as_asgi(
            schema=schema,
            graphiql=graphiql,
            graphql_ide=graphql_ide,
            allow_queries_via_get=allow_queries_via_get,
            result_override=result_override,
            multipart_uploads_enabled=multipart_uploads_enabled,
        )

    def create_app(self, **kwargs: Any) -> None:
        self.ws_app = DebuggableGraphQLWSConsumer.as_asgi(schema=schema, **kwargs)

    async def _graphql_request(
        self,
        method: Literal["get", "post"],
        query: Optional[str] = None,
        variables: Optional[Dict[str, object]] = None,
        files: Optional[Dict[str, BytesIO]] = None,
        headers: Optional[Dict[str, str]] = None,
        **kwargs: Any,
    ) -> Response:
        body = self._build_body(
            query=query, variables=variables, files=files, method=method
        )

        headers = self._get_headers(method=method, headers=headers, files=files)

        if method == "post":
            if files:
                new_headers, body = create_multipart_request_body(body, files)
                for k, v in new_headers:
                    headers[k] = v
            else:
                body = json_module.dumps(body).encode()
            endpoint_url = "/graphql"
        else:
            body = b""
            endpoint_url = generate_get_path("/graphql", query, variables)

        return await self.request(
            url=endpoint_url, method=method, body=body, headers=headers
        )

    async def request(
        self,
        url: str,
        method: Literal["get", "post", "patch", "put", "delete"],
        body: bytes = b"",
        headers: Optional[Dict[str, str]] = None,
    ) -> Response:
        # HttpCommunicator expects tuples of bytestrings
        if headers:
            headers = [(k.encode(), v.encode()) for k, v in headers.items()]

        communicator = HttpCommunicator(
            self.http_app,
            method.upper(),
            url,
            body=body,
            headers=headers,
        )
        response = await communicator.get_response()

        return Response(
            status_code=response["status"],
            data=response["body"],
            headers={k.decode(): v.decode() for k, v in response["headers"]},
        )

    async def get(
        self,
        url: str,
        headers: Optional[Dict[str, str]] = None,
    ) -> Response:
        return await self.request(url, "get", headers=headers)

    async def post(
        self,
        url: str,
        data: Optional[bytes] = None,
        json: Optional[JSON] = None,
        headers: Optional[Dict[str, str]] = None,
    ) -> Response:
        body = b""
        if data is not None:
            body = data
        elif json is not None:
            body = json_module.dumps(json).encode()
        return await self.request(url, "post", body=body, headers=headers)

    @contextlib.asynccontextmanager
    async def ws_connect(
        self,
        url: str,
        *,
        protocols: List[str],
    ) -> AsyncGenerator[WebSocketClient, None]:
        client = WebsocketCommunicator(self.ws_app, url, subprotocols=protocols)

        connected, subprotocol_or_close_code = await client.connect()
        assert connected

        try:
            yield ChannelsWebSocketClient(
                client, accepted_subprotocol=subprotocol_or_close_code
            )
        finally:
            await client.disconnect()


class SyncChannelsHttpClient(ChannelsHttpClient):
    def __init__(
        self,
        graphiql: Optional[bool] = None,
        graphql_ide: Optional[GraphQL_IDE] = "graphiql",
        allow_queries_via_get: bool = True,
        result_override: ResultOverrideFunction = None,
        multipart_uploads_enabled: bool = False,
    ):
        self.http_app = DebuggableSyncGraphQLHTTPConsumer.as_asgi(
            schema=schema,
            graphiql=graphiql,
            graphql_ide=graphql_ide,
            allow_queries_via_get=allow_queries_via_get,
            result_override=result_override,
            multipart_uploads_enabled=multipart_uploads_enabled,
        )


class ChannelsWebSocketClient(WebSocketClient):
    def __init__(
        self, client: WebsocketCommunicator, accepted_subprotocol: Optional[str]
    ):
        self.ws = client
        self._closed: bool = False
        self._close_code: Optional[int] = None
        self._close_reason: Optional[str] = None
        self._accepted_subprotocol = accepted_subprotocol

    def name(self) -> str:
        return "channels"

    async def send_text(self, payload: str) -> None:
        await self.ws.send_to(text_data=payload)

    async def send_json(self, payload: Dict[str, Any]) -> None:
        await self.ws.send_json_to(payload)

    async def send_bytes(self, payload: bytes) -> None:
        await self.ws.send_to(bytes_data=payload)

    async def receive(self, timeout: Optional[float] = None) -> Message:
        m = await self.ws.receive_output(timeout=timeout)
        if m["type"] == "websocket.close":
            self._closed = True
            self._close_code = m["code"]
            self._close_reason = m.get("reason")
            return Message(type=m["type"], data=m["code"], extra=m.get("reason"))
        elif m["type"] == "websocket.send":
            return Message(type=m["type"], data=m["text"])
        return Message(type=m["type"], data=m["data"], extra=m["extra"])

    async def receive_json(self, timeout: Optional[float] = None) -> Any:
        m = await self.ws.receive_output(timeout=timeout)
        assert m["type"] == "websocket.send"
        assert "text" in m
        return json_module.loads(m["text"])

    async def close(self) -> None:
        await self.ws.disconnect()
        self._closed = True

    @property
    def accepted_subprotocol(self) -> Optional[str]:
        return self._accepted_subprotocol

    @property
    def closed(self) -> bool:
        return self._closed

    @property
    def close_code(self) -> int:
        assert self._close_code is not None
        return self._close_code

    @property
    def close_reason(self) -> Optional[str]:
        return self._close_reason<|MERGE_RESOLUTION|>--- conflicted
+++ resolved
@@ -65,28 +65,6 @@
     return headers, request_body
 
 
-<<<<<<< HEAD
-class DebuggableGraphQLTransportWSConsumer(GraphQLWSConsumer):
-    def get_tasks(self) -> List[Any]:
-        if hasattr(self._handler, "operations"):
-            return [op.task for op in self._handler.operations.values()]
-        else:
-            return list(self._handler.tasks.values())
-
-    async def get_context(self, *args: str, **kwargs: Any) -> object:
-        context = await super().get_context(*args, **kwargs)
-        context["ws"] = self._handler._ws
-        context["get_tasks"] = self.get_tasks
-        context["connectionInitTimeoutTask"] = getattr(
-            self._handler, "connection_init_timeout_task", None
-        )
-        for key, val in (await get_context_async({})).items():
-            context[key] = val
-        return context
-
-
-=======
->>>>>>> 56172dc6
 class DebuggableGraphQLHTTPConsumer(GraphQLHTTPConsumer):
     result_override: ResultOverrideFunction = None
 
