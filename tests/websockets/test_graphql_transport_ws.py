import asyncio
import json
import time
from datetime import timedelta
from typing import AsyncGenerator, Type
from unittest.mock import patch

try:
    from unittest.mock import AsyncMock
except ImportError:
    AsyncMock = None

import pytest
import pytest_asyncio

from strawberry.subscriptions import GRAPHQL_TRANSPORT_WS_PROTOCOL
from strawberry.subscriptions.protocols.graphql_transport_ws.types import (
    CompleteMessage,
    ConnectionAckMessage,
    ConnectionInitMessage,
    ErrorMessage,
    NextMessage,
    PingMessage,
    PongMessage,
    SubscribeMessage,
    SubscribeMessagePayload,
)
from tests.http.clients import AioHttpClient, ChannelsHttpClient
<<<<<<< HEAD
=======
from tests.http.clients.base import DebuggableGraphQLTransportWSMixin
>>>>>>> 19f8b0da

from ..http.clients import HttpClient, WebSocketClient


@pytest_asyncio.fixture
async def ws_raw(http_client: HttpClient) -> AsyncGenerator[WebSocketClient, None]:
    async with http_client.ws_connect(
        "/graphql", protocols=[GRAPHQL_TRANSPORT_WS_PROTOCOL]
    ) as ws:
        yield ws
    await ws.close()
    assert ws.closed


@pytest_asyncio.fixture
async def ws(ws_raw: WebSocketClient) -> WebSocketClient:
    await ws_raw.send_json(ConnectionInitMessage().as_dict())
    response = await ws_raw.receive_json()
    assert response == ConnectionAckMessage().as_dict()
    return ws_raw


async def test_unknown_message_type(ws_raw: WebSocketClient):
    ws = ws_raw

    await ws.send_json({"type": "NOT_A_MESSAGE_TYPE"})

    data = await ws.receive(timeout=2)
    assert ws.closed
    assert ws.close_code == 4400
    ws.assert_reason("Unknown message type: NOT_A_MESSAGE_TYPE")


async def test_missing_message_type(ws_raw: WebSocketClient):
    ws = ws_raw

    await ws.send_json({"notType": None})

    data = await ws.receive(timeout=2)
    assert ws.closed
    assert ws.close_code == 4400
    ws.assert_reason("Failed to parse message")


async def test_parsing_an_invalid_message(ws_raw: WebSocketClient):
    ws = ws_raw

    await ws.send_json({"type": "subscribe", "notPayload": None})

    data = await ws.receive(timeout=2)
    assert ws.closed
    assert ws.close_code == 4400
    ws.assert_reason("Failed to parse message")


async def test_parsing_an_invalid_payload(ws_raw: WebSocketClient):
    ws = ws_raw

    await ws.send_json({"type": "subscribe", "payload": {"unexpectedField": 42}})

    data = await ws.receive(timeout=2)
    assert ws.closed
    assert ws.close_code == 4400
    ws.assert_reason("Failed to parse message")


async def test_ws_messages_must_be_text(ws_raw: WebSocketClient):
    ws = ws_raw

    await ws.send_bytes(json.dumps(ConnectionInitMessage().as_dict()).encode())

    data = await ws.receive(timeout=2)
    assert ws.closed
    assert ws.close_code == 4400
    if ws.name() == "channels":
        ws.assert_reason("No text section for incoming WebSocket frame!")
    else:
        ws.assert_reason("WebSocket message type must be text")


async def test_connection_init_timeout(http_client_class: Type[HttpClient]):
    if http_client_class == AioHttpClient:
        pytest.skip(
            "Closing a AIOHTTP WebSocket from a task currently doesnt work as expected"
        )

    test_client = http_client_class()
    test_client.create_app(connection_init_wait_timeout=timedelta(seconds=0))

    async with test_client.ws_connect(
        "/graphql", protocols=[GRAPHQL_TRANSPORT_WS_PROTOCOL]
    ) as ws:
        data = await ws.receive(timeout=2)
        assert ws.closed
        assert ws.close_code == 4408
        ws.assert_reason("Connection initialisation timeout")


@pytest.mark.flaky
async def test_connection_init_timeout_cancellation(
    ws_raw: WebSocketClient,
):
    # Verify that the timeout task is cancelled after the connection Init
    # message is received
    ws = ws_raw
    await ws.send_json(ConnectionInitMessage().as_dict())

    response = await ws.receive_json()
    assert response == ConnectionAckMessage().as_dict()

    await ws.send_json(
        SubscribeMessage(
            id="sub1",
            payload=SubscribeMessagePayload(
                query="subscription { debug { isConnectionInitTimeoutTaskDone } }"
            ),
        ).as_dict()
    )

    response = await ws.receive_json()
    assert (
        response
        == NextMessage(
            id="sub1",
            payload={"data": {"debug": {"isConnectionInitTimeoutTaskDone": True}}},
        ).as_dict()
    )


async def test_too_many_initialisation_requests(ws: WebSocketClient):
    await ws.send_json(ConnectionInitMessage().as_dict())
    data = await ws.receive(timeout=2)
    assert ws.closed
    assert ws.close_code == 4429
    ws.assert_reason("Too many initialisation requests")


async def test_ping_pong(ws: WebSocketClient):
    await ws.send_json(PingMessage().as_dict())
    response = await ws.receive_json()
    assert response == PongMessage().as_dict()


async def test_server_sent_ping(ws: WebSocketClient):
    await ws.send_json(
        SubscribeMessage(
            id="sub1",
            payload=SubscribeMessagePayload(query="subscription { requestPing }"),
        ).as_dict()
    )

    response = await ws.receive_json()
    assert response == PingMessage().as_dict()

    await ws.send_json(PongMessage().as_dict())

    response = await ws.receive_json()
    assert (
        response
        == NextMessage(id="sub1", payload={"data": {"requestPing": True}}).as_dict()
    )

    response = await ws.receive_json()
    assert response == CompleteMessage(id="sub1").as_dict()


async def test_unauthorized_subscriptions(ws_raw: WebSocketClient):
    ws = ws_raw
    await ws.send_json(
        SubscribeMessage(
            id="sub1",
            payload=SubscribeMessagePayload(
                query='subscription { echo(message: "Hi") }'
            ),
        ).as_dict()
    )

    data = await ws.receive(timeout=2)
    assert ws.closed
    assert ws.close_code == 4401
    ws.assert_reason("Unauthorized")


async def test_duplicated_operation_ids(ws: WebSocketClient):
    await ws.send_json(
        SubscribeMessage(
            id="sub1",
            payload=SubscribeMessagePayload(
                query='subscription { echo(message: "Hi", delay: 5) }'
            ),
        ).as_dict()
    )

    await ws.send_json(
        SubscribeMessage(
            id="sub1",
            payload=SubscribeMessagePayload(
                query='subscription { echo(message: "Hi", delay: 5) }'
            ),
        ).as_dict()
    )

    data = await ws.receive(timeout=2)
    assert ws.closed
    assert ws.close_code == 4409
    ws.assert_reason("Subscriber for sub1 already exists")


async def test_reused_operation_ids(ws: WebSocketClient):
    """
    Test that an operation id can be re-used after it has been
    previously used for a completed operation
    """
    # Use sub1 as an id for an operation
    await ws.send_json(
        SubscribeMessage(
            id="sub1",
            payload=SubscribeMessagePayload(
                query='subscription { echo(message: "Hi") }'
            ),
        ).as_dict()
    )

    response = await ws.receive_json()
    assert (
        response == NextMessage(id="sub1", payload={"data": {"echo": "Hi"}}).as_dict()
    )

    response = await ws.receive_json()
    assert response == CompleteMessage(id="sub1").as_dict()

    # operation is now complete.  Create a new operation using
    # the same ID
    await ws.send_json(
        SubscribeMessage(
            id="sub1",
            payload=SubscribeMessagePayload(
                query='subscription { echo(message: "Hi") }'
            ),
        ).as_dict()
    )

    response = await ws.receive_json()
    assert (
        response == NextMessage(id="sub1", payload={"data": {"echo": "Hi"}}).as_dict()
    )


async def test_simple_subscription(ws: WebSocketClient):
    await ws.send_json(
        SubscribeMessage(
            id="sub1",
            payload=SubscribeMessagePayload(
                query='subscription { echo(message: "Hi") }'
            ),
        ).as_dict()
    )

    response = await ws.receive_json()
    assert (
        response == NextMessage(id="sub1", payload={"data": {"echo": "Hi"}}).as_dict()
    )

    await ws.send_json(CompleteMessage(id="sub1").as_dict())


async def test_subscription_syntax_error(ws: WebSocketClient):
    await ws.send_json(
        SubscribeMessage(
            id="sub1",
            payload=SubscribeMessagePayload(query="subscription { INVALID_SYNTAX "),
        ).as_dict()
    )

    data = await ws.receive(timeout=2)
    assert ws.closed
    assert ws.close_code == 4400
    ws.assert_reason("Syntax Error: Expected Name, found <EOF>.")


async def test_subscription_field_errors(ws: WebSocketClient):
    await ws.send_json(
        SubscribeMessage(
            id="sub1",
            payload=SubscribeMessagePayload(
                query="subscription { notASubscriptionField }",
            ),
        ).as_dict()
    )

    response = await ws.receive_json()
    assert response["type"] == ErrorMessage.type
    assert response["id"] == "sub1"
    assert len(response["payload"]) == 1
    assert response["payload"][0].get("path") is None
    assert response["payload"][0]["locations"] == [{"line": 1, "column": 16}]
    assert (
        response["payload"][0]["message"]
        == "The subscription field 'notASubscriptionField' is not defined."
    )


async def test_subscription_cancellation(ws: WebSocketClient):
    await ws.send_json(
        SubscribeMessage(
            id="sub1",
            payload=SubscribeMessagePayload(
                query='subscription { echo(message: "Hi", delay: 99) }'
            ),
        ).as_dict()
    )

    await ws.send_json(
        SubscribeMessage(
            id="sub2",
            payload=SubscribeMessagePayload(
                query="subscription { debug { numActiveResultHandlers } }",
            ),
        ).as_dict()
    )

    response = await ws.receive_json()
    assert (
        response
        == NextMessage(
            id="sub2", payload={"data": {"debug": {"numActiveResultHandlers": 2}}}
        ).as_dict()
    )

    response = await ws.receive_json()
    assert response == CompleteMessage(id="sub2").as_dict()

    await ws.send_json(CompleteMessage(id="sub1").as_dict())

    await ws.send_json(
        SubscribeMessage(
            id="sub3",
            payload=SubscribeMessagePayload(
                query="subscription { debug { numActiveResultHandlers } }",
            ),
        ).as_dict()
    )

    response = await ws.receive_json()
    assert (
        response
        == NextMessage(
            id="sub3", payload={"data": {"debug": {"numActiveResultHandlers": 1}}}
        ).as_dict()
    )

    response = await ws.receive_json()
    assert response == CompleteMessage(id="sub3").as_dict()


async def test_subscription_errors(ws: WebSocketClient):
    await ws.send_json(
        SubscribeMessage(
            id="sub1",
            payload=SubscribeMessagePayload(
                query='subscription { error(message: "TEST ERR") }',
            ),
        ).as_dict()
    )

    response = await ws.receive_json()
    assert response["type"] == ErrorMessage.type
    assert response["id"] == "sub1"
    assert len(response["payload"]) == 1
    assert response["payload"][0].get("path") == ["error"]
    assert response["payload"][0]["message"] == "TEST ERR"


async def test_subscription_error_no_complete(ws: WebSocketClient):
    """
    Test that an "error" message is not followed by "complete"
    """
    # get an "error" message
    await ws.send_json(
        SubscribeMessage(
            id="sub1",
            payload=SubscribeMessagePayload(
                query='subscription { error(message: "TEST ERR") }',
            ),
        ).as_dict()
    )

    response = await ws.receive_json()
    assert response["type"] == ErrorMessage.type
    assert response["id"] == "sub1"

    # after an "error" message, there should be nothing more
    # sent regarding "sub1", not even a "complete".
    await ws.send_json(
        SubscribeMessage(
            id="sub2",
            payload=SubscribeMessagePayload(
                query='subscription { error(message: "TEST ERR") }',
            ),
        ).as_dict()
    )
    response = await ws.receive_json()
    assert response["type"] == ErrorMessage.type
    assert response["id"] == "sub2"


async def test_subscription_exceptions(ws: WebSocketClient):
    await ws.send_json(
        SubscribeMessage(
            id="sub1",
            payload=SubscribeMessagePayload(
                query='subscription { exception(message: "TEST EXC") }',
            ),
        ).as_dict()
    )

    response = await ws.receive_json()
    assert response["type"] == ErrorMessage.type
    assert response["id"] == "sub1"
    assert len(response["payload"]) == 1
    assert response["payload"][0].get("path") is None
    assert response["payload"][0].get("locations") is None
    assert response["payload"][0]["message"] == "TEST EXC"


async def test_single_result_query_operation(ws: WebSocketClient):
    await ws.send_json(
        SubscribeMessage(
            id="sub1",
            payload=SubscribeMessagePayload(query="query { hello }"),
        ).as_dict()
    )

    response = await ws.receive_json()
    assert (
        response
        == NextMessage(id="sub1", payload={"data": {"hello": "Hello world"}}).as_dict()
    )

    response = await ws.receive_json()
    assert response == CompleteMessage(id="sub1").as_dict()


async def test_single_result_query_operation_async(ws: WebSocketClient):
    """
    Test a single result query operation on an
    `async` method in the schema, including an artificial
    async delay
    """
    await ws.send_json(
        SubscribeMessage(
            id="sub1",
            payload=SubscribeMessagePayload(
                query='query { asyncHello(name: "Dolly", delay:0.01)}'
            ),
        ).as_dict()
    )

    response = await ws.receive_json()
    assert (
        response
        == NextMessage(
            id="sub1", payload={"data": {"asyncHello": "Hello Dolly"}}
        ).as_dict()
    )

    response = await ws.receive_json()
    assert response == CompleteMessage(id="sub1").as_dict()


async def test_single_result_query_operation_overlapped(ws: WebSocketClient):
    """
    Test that two single result queries can be in flight at the same time,
    just like regular queries.  Start two queries with separate ids. The
    first query has a delay, so we expect the response to the second
    query to be delivered first.
    """
    # first query
    await ws.send_json(
        SubscribeMessage(
            id="sub1",
            payload=SubscribeMessagePayload(
                query='query { asyncHello(name: "Dolly", delay:1)}'
            ),
        ).as_dict()
    )
    # second query
    await ws.send_json(
        SubscribeMessage(
            id="sub2",
            payload=SubscribeMessagePayload(
                query='query { asyncHello(name: "Dolly", delay:0)}'
            ),
        ).as_dict()
    )

    # we expect the response to the second query to arrive first
    response = await ws.receive_json()
    assert (
        response
        == NextMessage(
            id="sub2", payload={"data": {"asyncHello": "Hello Dolly"}}
        ).as_dict()
    )
    response = await ws.receive_json()
    assert response == CompleteMessage(id="sub2").as_dict()


async def test_single_result_mutation_operation(ws: WebSocketClient):
    await ws.send_json(
        SubscribeMessage(
            id="sub1",
            payload=SubscribeMessagePayload(query="mutation { hello }"),
        ).as_dict()
    )

    response = await ws.receive_json()
    assert (
        response
        == NextMessage(id="sub1", payload={"data": {"hello": "strawberry"}}).as_dict()
    )

    response = await ws.receive_json()
    assert response == CompleteMessage(id="sub1").as_dict()


async def test_single_result_operation_selection(ws: WebSocketClient):
    query = """
        query Query1 {
            hello
        }
        query Query2 {
            hello(name: "Strawberry")
        }
    """

    await ws.send_json(
        SubscribeMessage(
            id="sub1",
            payload=SubscribeMessagePayload(query=query, operationName="Query2"),
        ).as_dict()
    )

    response = await ws.receive_json()
    assert (
        response
        == NextMessage(
            id="sub1", payload={"data": {"hello": "Hello Strawberry"}}
        ).as_dict()
    )

    response = await ws.receive_json()
    assert response == CompleteMessage(id="sub1").as_dict()


async def test_single_result_invalid_operation_selection(ws: WebSocketClient):
    query = """
        query Query1 {
            hello
        }
    """

    await ws.send_json(
        SubscribeMessage(
            id="sub1",
            payload=SubscribeMessagePayload(query=query, operationName="Query2"),
        ).as_dict()
    )

    data = await ws.receive(timeout=2)
    assert ws.closed
    assert ws.close_code == 4400
    ws.assert_reason("Can't get GraphQL operation type")


async def test_single_result_operation_error(ws: WebSocketClient):
    await ws.send_json(
        SubscribeMessage(
            id="sub1",
            payload=SubscribeMessagePayload(
                query="query { alwaysFail }",
            ),
        ).as_dict()
    )

    response = await ws.receive_json()
    assert response["type"] == ErrorMessage.type
    assert response["id"] == "sub1"
    assert len(response["payload"]) == 1
    assert response["payload"][0]["message"] == "You are not authorized"


async def test_single_result_operation_exception(ws: WebSocketClient):
    """
    Test that single-result-operations which raise exceptions
    behave in the same way as streaming operations
    """
    await ws.send_json(
        SubscribeMessage(
            id="sub1",
            payload=SubscribeMessagePayload(
                query='query { exception(message: "bummer") }',
            ),
        ).as_dict()
    )

    response = await ws.receive_json()
    assert response["type"] == ErrorMessage.type
    assert response["id"] == "sub1"
    assert len(response["payload"]) == 1
    assert response["payload"][0].get("path") == ["exception"]
    assert response["payload"][0]["message"] == "bummer"


async def test_single_result_duplicate_ids_sub(ws: WebSocketClient):
    """
    Test that single-result-operations and streaming operations
    share the same ID namespace.  Start a regular subscription,
    then issue a single-result operation with same ID and expect an
    error due to already existing ID
    """
    # regular subscription
    await ws.send_json(
        SubscribeMessage(
            id="sub1",
            payload=SubscribeMessagePayload(
                query='subscription { echo(message: "Hi", delay: 5) }'
            ),
        ).as_dict()
    )
    # single result subscription with duplicate id
    await ws.send_json(
        SubscribeMessage(
            id="sub1",
            payload=SubscribeMessagePayload(
                query="query { hello }",
            ),
        ).as_dict()
    )

    data = await ws.receive(timeout=2)
    assert ws.closed
    assert ws.close_code == 4409
    ws.assert_reason("Subscriber for sub1 already exists")


async def test_single_result_duplicate_ids_query(ws: WebSocketClient):
    """
    Test that single-result-operations don't allow duplicate
    IDs for two asynchronous queries.  Issue one async query
    with delay, then another with same id.  Expect error.
    """
    # single result subscription 1
    await ws.send_json(
        SubscribeMessage(
            id="sub1",
            payload=SubscribeMessagePayload(
                query='query { asyncHello(name: "Hi", delay: 5) }'
            ),
        ).as_dict()
    )
    # single result subscription with duplicate id
    await ws.send_json(
        SubscribeMessage(
            id="sub1",
            payload=SubscribeMessagePayload(
                query="query { hello }",
            ),
        ).as_dict()
    )

    # We expect the remote to close the socket due to duplicate ID in use
    data = await ws.receive(timeout=2)
    assert ws.closed
    assert ws.close_code == 4409
    ws.assert_reason("Subscriber for sub1 already exists")


async def test_injects_connection_params(ws_raw: WebSocketClient):
    ws = ws_raw
    await ws.send_json(ConnectionInitMessage(payload={"strawberry": "rocks"}).as_dict())

    response = await ws.receive_json()
    assert response == ConnectionAckMessage().as_dict()

    await ws.send_json(
        SubscribeMessage(
            id="sub1",
            payload=SubscribeMessagePayload(query="subscription { connectionParams }"),
        ).as_dict()
    )

    response = await ws.receive_json()
    assert (
        response
        == NextMessage(
            id="sub1", payload={"data": {"connectionParams": "rocks"}}
        ).as_dict()
    )

    await ws.send_json(CompleteMessage(id="sub1").as_dict())


async def test_rejects_connection_params_not_dict(ws_raw: WebSocketClient):
    ws = ws_raw
    await ws.send_json(ConnectionInitMessage(payload="gonna fail").as_dict())

    data = await ws.receive(timeout=2)
    assert ws.closed
    assert ws.close_code == 4400
    ws.assert_reason("Invalid connection init payload")


async def test_rejects_connection_params_not_unset(ws_raw: WebSocketClient):
    ws = ws_raw
    await ws.send_json(ConnectionInitMessage(payload=None).as_dict())

    data = await ws.receive(timeout=2)
    assert ws.closed
    assert ws.close_code == 4400
    ws.assert_reason("Invalid connection init payload")


async def test_subsciption_cancel_finalization_delay(ws: WebSocketClient):
    # Test that when we cancel a subscription, the websocket isn't blocked
    # while some complex finalization takes place.
    delay = 0.1

    await ws.send_json(
        SubscribeMessage(
            id="sub1",
            payload=SubscribeMessagePayload(
                query=f"subscription {{ longFinalizer(delay: {delay}) }}"
            ),
        ).as_dict()
    )

    response = await ws.receive_json()
    assert (
        response
        == NextMessage(
            id="sub1", payload={"data": {"longFinalizer": "hello"}}
        ).as_dict()
    )

    # now cancel the stubscription and send a new query.  We expect the response
    # to the new query to arrive immediately, without waiting for the finalizer
    start = time.time()
    await ws.send_json(CompleteMessage(id="sub1").as_dict())
    await ws.send_json(
        SubscribeMessage(
            id="sub2",
            payload=SubscribeMessagePayload(query="query { hello }"),
        ).as_dict()
    )
    while True:
        response = await ws.receive_json()
        assert response["type"] in ("next", "complete")
        if response["id"] == "sub2":
            break
    end = time.time()
    elapsed = end - start
    assert elapsed < delay


<<<<<<< HEAD
async def test_connection_handler_add(
    ws_raw: WebSocketClient, http_client_class: Type[HttpClient]
):
    """
    Test that custom on_ws_connect() can add to connection_params
    """
    if http_client_class == ChannelsHttpClient:
        pytest.skip("View integration not enabled for Channels")
    ws = ws_raw
    payload = {"add": True}
    await ws.send_json(ConnectionInitMessage(payload=payload).as_dict())
    response = await ws.receive_json()
    assert response == ConnectionAckMessage().as_dict()

    await ws.send_json(
        SubscribeMessage(
            id="sub1",
            payload=SubscribeMessagePayload(
                query="subscription { connectionParamsAll }"
            ),
        ).as_dict()
    )

    response = await ws.receive_json()
    assert (
        response
        == NextMessage(
            id="sub1",
            payload={
                "data": {"connectionParamsAll": str({"add": True, "added": True})}
            },
        ).as_dict()
    )


async def test_connection_handler_reject(
    ws_raw: WebSocketClient, http_client_class: Type[HttpClient]
):
    """
    Test that custom on_ws_connect() can reject a connection
    """
    if http_client_class == ChannelsHttpClient:
        pytest.skip("View integration not enabled for Channels")
    ws = ws_raw
    payload = {"reject-me": True}
    await ws.send_json(ConnectionInitMessage(payload=payload).as_dict())
    data = await ws.receive(timeout=2)
    assert ws.closed
    assert ws.close_code == 4403
    assert data.extra == "Forbidden"


async def test_connection_handler_response(
    ws_raw: WebSocketClient, http_client_class: Type[HttpClient]
):
    """
    Test that custom on_ws_connect() can return a payload
    """
    if http_client_class == ChannelsHttpClient:
        pytest.skip("View integration not enabled for Channels")
    ws = ws_raw
    payload = {"response": {"my-response": "hello"}}
    await ws.send_json(ConnectionInitMessage(payload=payload).as_dict())
    response = await ws.receive_json()

    assert response == ConnectionAckMessage(payload={"my-response": "hello"}).as_dict()
=======
async def test_error_handler_for_timeout(http_client: HttpClient):
    """
    Test that the error handler is called when the timeout
    task encounters an error
    """
    if isinstance(http_client, ChannelsHttpClient):
        pytest.skip("Can't patch on_init for this client")
    if not AsyncMock:
        pytest.skip("Don't have AsyncMock")
    ws = ws_raw
    handler = None
    errorhandler = AsyncMock()

    def on_init(_handler):
        nonlocal handler
        if handler:
            return
        handler = _handler
        # patch the object
        handler.handle_task_exception = errorhandler
        # cause an attribute error in the timeout task
        handler.connection_init_wait_timeout = None

    with patch.object(DebuggableGraphQLTransportWSMixin, "on_init", on_init):
        async with http_client.ws_connect(
            "/graphql", protocols=[GRAPHQL_TRANSPORT_WS_PROTOCOL]
        ) as ws:
            await asyncio.sleep(0.01)  # wait for the timeout task to start
            await ws.send_json(ConnectionInitMessage().as_dict())
            response = await ws.receive_json()
            assert response == ConnectionAckMessage().as_dict()
            await ws.close()

    # the error hander should have been called
    assert handler
    errorhandler.assert_called_once()
    args = errorhandler.call_args
    assert isinstance(args[0][0], AttributeError)
    assert "total_seconds" in str(args[0][0])
>>>>>>> 19f8b0da
<|MERGE_RESOLUTION|>--- conflicted
+++ resolved
@@ -26,10 +26,7 @@
     SubscribeMessagePayload,
 )
 from tests.http.clients import AioHttpClient, ChannelsHttpClient
-<<<<<<< HEAD
-=======
 from tests.http.clients.base import DebuggableGraphQLTransportWSMixin
->>>>>>> 19f8b0da
 
 from ..http.clients import HttpClient, WebSocketClient
 
@@ -795,74 +792,6 @@
     assert elapsed < delay
 
 
-<<<<<<< HEAD
-async def test_connection_handler_add(
-    ws_raw: WebSocketClient, http_client_class: Type[HttpClient]
-):
-    """
-    Test that custom on_ws_connect() can add to connection_params
-    """
-    if http_client_class == ChannelsHttpClient:
-        pytest.skip("View integration not enabled for Channels")
-    ws = ws_raw
-    payload = {"add": True}
-    await ws.send_json(ConnectionInitMessage(payload=payload).as_dict())
-    response = await ws.receive_json()
-    assert response == ConnectionAckMessage().as_dict()
-
-    await ws.send_json(
-        SubscribeMessage(
-            id="sub1",
-            payload=SubscribeMessagePayload(
-                query="subscription { connectionParamsAll }"
-            ),
-        ).as_dict()
-    )
-
-    response = await ws.receive_json()
-    assert (
-        response
-        == NextMessage(
-            id="sub1",
-            payload={
-                "data": {"connectionParamsAll": str({"add": True, "added": True})}
-            },
-        ).as_dict()
-    )
-
-
-async def test_connection_handler_reject(
-    ws_raw: WebSocketClient, http_client_class: Type[HttpClient]
-):
-    """
-    Test that custom on_ws_connect() can reject a connection
-    """
-    if http_client_class == ChannelsHttpClient:
-        pytest.skip("View integration not enabled for Channels")
-    ws = ws_raw
-    payload = {"reject-me": True}
-    await ws.send_json(ConnectionInitMessage(payload=payload).as_dict())
-    data = await ws.receive(timeout=2)
-    assert ws.closed
-    assert ws.close_code == 4403
-    assert data.extra == "Forbidden"
-
-
-async def test_connection_handler_response(
-    ws_raw: WebSocketClient, http_client_class: Type[HttpClient]
-):
-    """
-    Test that custom on_ws_connect() can return a payload
-    """
-    if http_client_class == ChannelsHttpClient:
-        pytest.skip("View integration not enabled for Channels")
-    ws = ws_raw
-    payload = {"response": {"my-response": "hello"}}
-    await ws.send_json(ConnectionInitMessage(payload=payload).as_dict())
-    response = await ws.receive_json()
-
-    assert response == ConnectionAckMessage(payload={"my-response": "hello"}).as_dict()
-=======
 async def test_error_handler_for_timeout(http_client: HttpClient):
     """
     Test that the error handler is called when the timeout
@@ -902,4 +831,69 @@
     args = errorhandler.call_args
     assert isinstance(args[0][0], AttributeError)
     assert "total_seconds" in str(args[0][0])
->>>>>>> 19f8b0da
+async def test_connection_handler_add(
+    ws_raw: WebSocketClient, http_client_class: Type[HttpClient]
+):
+    """
+    Test that custom on_ws_connect() can add to connection_params
+    """
+    if http_client_class == ChannelsHttpClient:
+        pytest.skip("View integration not enabled for Channels")
+    ws = ws_raw
+    payload = {"add": True}
+    await ws.send_json(ConnectionInitMessage(payload=payload).as_dict())
+    response = await ws.receive_json()
+    assert response == ConnectionAckMessage().as_dict()
+
+    await ws.send_json(
+        SubscribeMessage(
+            id="sub1",
+            payload=SubscribeMessagePayload(
+                query="subscription { connectionParamsAll }"
+            ),
+        ).as_dict()
+    )
+
+    response = await ws.receive_json()
+    assert (
+        response
+        == NextMessage(
+            id="sub1",
+            payload={
+                "data": {"connectionParamsAll": str({"add": True, "added": True})}
+            },
+        ).as_dict()
+    )
+
+
+async def test_connection_handler_reject(
+    ws_raw: WebSocketClient, http_client_class: Type[HttpClient]
+):
+    """
+    Test that custom on_ws_connect() can reject a connection
+    """
+    if http_client_class == ChannelsHttpClient:
+        pytest.skip("View integration not enabled for Channels")
+    ws = ws_raw
+    payload = {"reject-me": True}
+    await ws.send_json(ConnectionInitMessage(payload=payload).as_dict())
+    data = await ws.receive(timeout=2)
+    assert ws.closed
+    assert ws.close_code == 4403
+    assert data.extra == "Forbidden"
+
+
+async def test_connection_handler_response(
+    ws_raw: WebSocketClient, http_client_class: Type[HttpClient]
+):
+    """
+    Test that custom on_ws_connect() can return a payload
+    """
+    if http_client_class == ChannelsHttpClient:
+        pytest.skip("View integration not enabled for Channels")
+    ws = ws_raw
+    payload = {"response": {"my-response": "hello"}}
+    await ws.send_json(ConnectionInitMessage(payload=payload).as_dict())
+    response = await ws.receive_json()
+
+    assert response == ConnectionAckMessage(payload={"my-response": "hello"}).as_dict()