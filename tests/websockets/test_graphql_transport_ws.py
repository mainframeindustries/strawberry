--- conflicted
+++ resolved
@@ -749,36 +749,16 @@
     ws.assert_reason("Invalid connection init payload")
 
 
-<<<<<<< HEAD
-async def test_connection_handler_add(
-    ws_raw: WebSocketClient, http_client_class: Type[HttpClient]
-):
-    """
-    Test that custom on_ws_connect() can add to connection_params
-    """
-    if http_client_class == ChannelsHttpClient:
-        pytest.skip("View integration not enabled for Channels")
-    ws = ws_raw
-    payload = {"add": True}
-    await ws.send_json(ConnectionInitMessage(payload=payload).as_dict())
-    response = await ws.receive_json()
-    assert response == ConnectionAckMessage().as_dict()
-=======
 async def test_subsciption_cancel_finalization_delay(ws: WebSocketClient):
     # Test that when we cancel a subscription, the websocket isn't blocked
     # while some complex finalization takes place.
     delay = 0.1
->>>>>>> e9faa9cd
-
-    await ws.send_json(
-        SubscribeMessage(
-            id="sub1",
-            payload=SubscribeMessagePayload(
-<<<<<<< HEAD
-                query="subscription { connectionParamsAll }"
-=======
+
+    await ws.send_json(
+        SubscribeMessage(
+            id="sub1",
+            payload=SubscribeMessagePayload(
                 query=f"subscription {{ longFinalizer(delay: {delay}) }}"
->>>>>>> e9faa9cd
             ),
         ).as_dict()
     )
@@ -787,47 +767,6 @@
     assert (
         response
         == NextMessage(
-<<<<<<< HEAD
-            id="sub1",
-            payload={
-                "data": {"connectionParamsAll": str({"add": True, "added": True})}
-            },
-        ).as_dict()
-    )
-
-
-async def test_connection_handler_reject(
-    ws_raw: WebSocketClient, http_client_class: Type[HttpClient]
-):
-    """
-    Test that custom on_ws_connect() can reject a connection
-    """
-    if http_client_class == ChannelsHttpClient:
-        pytest.skip("View integration not enabled for Channels")
-    ws = ws_raw
-    payload = {"reject-me": True}
-    await ws.send_json(ConnectionInitMessage(payload=payload).as_dict())
-    data = await ws.receive(timeout=2)
-    assert ws.closed
-    assert ws.close_code == 4403
-    assert data.extra == "Forbidden"
-
-
-async def test_connection_handler_response(
-    ws_raw: WebSocketClient, http_client_class: Type[HttpClient]
-):
-    """
-    Test that custom on_ws_connect() can return a payload
-    """
-    if http_client_class == ChannelsHttpClient:
-        pytest.skip("View integration not enabled for Channels")
-    ws = ws_raw
-    payload = {"response": {"my-response": "hello"}}
-    await ws.send_json(ConnectionInitMessage(payload=payload).as_dict())
-    response = await ws.receive_json()
-
-    assert response == ConnectionAckMessage(payload={"my-response": "hello"}).as_dict()
-=======
             id="sub1", payload={"data": {"longFinalizer": "hello"}}
         ).as_dict()
     )
@@ -850,4 +789,71 @@
     end = time.time()
     elapsed = end - start
     assert elapsed < delay
->>>>>>> e9faa9cd
+
+
+async def test_connection_handler_add(
+    ws_raw: WebSocketClient, http_client_class: Type[HttpClient]
+):
+    """
+    Test that custom on_ws_connect() can add to connection_params
+    """
+    if http_client_class == ChannelsHttpClient:
+        pytest.skip("View integration not enabled for Channels")
+    ws = ws_raw
+    payload = {"add": True}
+    await ws.send_json(ConnectionInitMessage(payload=payload).as_dict())
+    response = await ws.receive_json()
+    assert response == ConnectionAckMessage().as_dict()
+
+    await ws.send_json(
+        SubscribeMessage(
+            id="sub1",
+            payload=SubscribeMessagePayload(
+                query="subscription { connectionParamsAll }"
+            ),
+        ).as_dict()
+    )
+
+    response = await ws.receive_json()
+    assert (
+        response
+        == NextMessage(
+            id="sub1",
+            payload={
+                "data": {"connectionParamsAll": str({"add": True, "added": True})}
+            },
+        ).as_dict()
+    )
+
+
+async def test_connection_handler_reject(
+    ws_raw: WebSocketClient, http_client_class: Type[HttpClient]
+):
+    """
+    Test that custom on_ws_connect() can reject a connection
+    """
+    if http_client_class == ChannelsHttpClient:
+        pytest.skip("View integration not enabled for Channels")
+    ws = ws_raw
+    payload = {"reject-me": True}
+    await ws.send_json(ConnectionInitMessage(payload=payload).as_dict())
+    data = await ws.receive(timeout=2)
+    assert ws.closed
+    assert ws.close_code == 4403
+    assert data.extra == "Forbidden"
+
+
+async def test_connection_handler_response(
+    ws_raw: WebSocketClient, http_client_class: Type[HttpClient]
+):
+    """
+    Test that custom on_ws_connect() can return a payload
+    """
+    if http_client_class == ChannelsHttpClient:
+        pytest.skip("View integration not enabled for Channels")
+    ws = ws_raw
+    payload = {"response": {"my-response": "hello"}}
+    await ws.send_json(ConnectionInitMessage(payload=payload).as_dict())
+    response = await ws.receive_json()
+
+    assert response == ConnectionAckMessage(payload={"my-response": "hello"}).as_dict()